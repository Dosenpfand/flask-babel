# -*- coding: utf-8 -*-
"""
    flaskext.babel
    ~~~~~~~~~~~~~~

    Implements i18n/l10n support for Flask applications based on Babel.

    :copyright: (c) 2013 by Armin Ronacher, Daniel Neuhäuser.
    :license: BSD, see LICENSE for more details.
"""
from __future__ import absolute_import
import os

from datetime import datetime
from contextlib import contextmanager
from flask import current_app, request
from flask.ctx import has_request_context
from babel import dates, numbers, support, Locale
from werkzeug import ImmutableDict
try:
    from pytz.gae import pytz
except ImportError:
    from pytz import timezone, UTC
else:
    timezone = pytz.timezone
    UTC = pytz.UTC

from flask_babel._compat import string_types
from flask_babel.speaklater import LazyString


class Babel(object):
    """Central controller class that can be used to configure how
    Flask-Babel behaves.  Each application that wants to use Flask-Babel
    has to create, or run :meth:`init_app` on, an instance of this class
    after the configuration was initialized.
    """

    default_date_formats = ImmutableDict({
        'time':             'medium',
        'date':             'medium',
        'datetime':         'medium',
        'time.short':       None,
        'time.medium':      None,
        'time.full':        None,
        'time.long':        None,
        'date.short':       None,
        'date.medium':      None,
        'date.full':        None,
        'date.long':        None,
        'datetime.short':   None,
        'datetime.medium':  None,
        'datetime.full':    None,
        'datetime.long':    None,
    })

    def __init__(self, app=None, default_locale='en', default_timezone='UTC',
                 default_domain='messages', date_formats=None,
                 configure_jinja=True):
        self._default_locale = default_locale
        self._default_timezone = default_timezone
        self._default_domain = default_domain
        self._date_formats = date_formats
        self._configure_jinja = configure_jinja
        self.app = app
        self.locale_selector_func = None
        self.timezone_selector_func = None

        if app is not None:
            self.init_app(app)

    def init_app(self, app):
        """Set up this instance for use with *app*, if no app was passed to
        the constructor.
        """
        self.app = app
        app.babel_instance = self
        if not hasattr(app, 'extensions'):
            app.extensions = {}
        app.extensions['babel'] = self

        app.config.setdefault('BABEL_DEFAULT_LOCALE', self._default_locale)
        app.config.setdefault('BABEL_DEFAULT_TIMEZONE', self._default_timezone)
        app.config.setdefault('BABEL_DOMAIN', self._default_domain)
        if self._date_formats is None:
            self._date_formats = self.default_date_formats.copy()

        #: a mapping of Babel datetime format strings that can be modified
        #: to change the defaults.  If you invoke :func:`format_datetime`
        #: and do not provide any format string Flask-Babel will do the
        #: following things:
        #:
        #: 1.   look up ``date_formats['datetime']``.  By default ``'medium'``
        #:      is returned to enforce medium length datetime formats.
        #: 2.   ``date_formats['datetime.medium'] (if ``'medium'`` was
        #:      returned in step one) is looked up.  If the return value
        #:      is anything but `None` this is used as new format string.
        #:      otherwise the default for that language is used.
        self.date_formats = self._date_formats

        if self._configure_jinja:
            app.jinja_env.filters.update(
                datetimeformat=format_datetime,
                dateformat=format_date,
                timeformat=format_time,
                timedeltaformat=format_timedelta,

                numberformat=format_number,
                decimalformat=format_decimal,
                currencyformat=format_currency,
                percentformat=format_percent,
                scientificformat=format_scientific,
            )
            app.jinja_env.add_extension('jinja2.ext.i18n')
            app.jinja_env.install_gettext_callables(
                lambda x: get_translations().ugettext(x),
                lambda s, p, n: get_translations().ungettext(s, p, n),
                newstyle=True
            )

    def localeselector(self, f):
        """Registers a callback function for locale selection.  The default
        behaves as if a function was registered that returns `None` all the
        time.  If `None` is returned, the locale falls back to the one from
        the configuration.

        This has to return the locale as string (eg: ``'de_AT'``, ``'en_US'``)
        """
        assert self.locale_selector_func is None, \
            'a localeselector function is already registered'
        self.locale_selector_func = f
        return f

    def timezoneselector(self, f):
        """Registers a callback function for timezone selection.  The default
        behaves as if a function was registered that returns `None` all the
        time.  If `None` is returned, the timezone falls back to the one from
        the configuration.

        This has to return the timezone as string (eg: ``'Europe/Vienna'``)
        """
        assert self.timezone_selector_func is None, \
            'a timezoneselector function is already registered'
        self.timezone_selector_func = f
        return f

    def list_translations(self):
        """Returns a list of all the locales translations exist for.  The
        list returned will be filled with actual locale objects and not just
        strings.

        .. versionadded:: 0.6
        """
        result = []

        for dirname in self.translation_directories:
            if not os.path.isdir(dirname):
                continue

            for folder in os.listdir(dirname):
                locale_dir = os.path.join(dirname, folder, 'LC_MESSAGES')
                if not os.path.isdir(locale_dir):
                    continue

                if filter(lambda x: x.endswith('.mo'), os.listdir(locale_dir)):
                    result.append(Locale.parse(folder))

        # If not other translations are found, add the default locale.
        if not result:
            result.append(Locale.parse(self._default_locale))

        return result

    @property
    def default_locale(self):
        """The default locale from the configuration as instance of a
        `babel.Locale` object.
        """
        return Locale.parse(self.app.config['BABEL_DEFAULT_LOCALE'])

    @property
    def default_timezone(self):
        """The default timezone from the configuration as instance of a
        `pytz.timezone` object.
        """
        return timezone(self.app.config['BABEL_DEFAULT_TIMEZONE'])

    @property
    def domain(self):
        """The message domain for the translations as a string.
        """
        return self.app.config['BABEL_DOMAIN']

    @property
    def translation_directories(self):
        directories = self.app.config.get(
            'BABEL_TRANSLATION_DIRECTORIES',
            'translations'
        ).split(';')

        for path in directories:
            if os.path.isabs(path):
                yield path
            else:
                yield os.path.join(self.app.root_path, path)


def get_translations():
    """Returns the correct gettext translations that should be used for
    this request.  This will never fail and return a dummy translation
    object if used outside of the request or if a translation cannot be
    found.
    """
    ctx = _get_current_context()

    if ctx is None:
        return support.NullTranslations()

    translations = getattr(ctx, 'babel_translations', None)
    if translations is None:
        translations = support.Translations()

        babel = current_app.extensions['babel']
        for dirname in babel.translation_directories:
<<<<<<< HEAD
            translations.merge(
                support.Translations.load(
                    dirname,
                    [get_locale()],
                    babel.domain
                )
            )
=======
            catalog = support.Translations.load(dirname, [get_locale()])
            translations.merge(catalog)
            # FIXME: Workaround for merge() being really, really stupid. It
            # does not copy _info, plural(), or any other instance variables
            # populated by GNUTranslations. We probably want to stop using
            # `support.Translations.merge` entirely.
            if hasattr(catalog, 'plural'):
                translations.plural = catalog.plural
>>>>>>> 726af401

        ctx.babel_translations = translations

    return translations


def get_locale():
    """Returns the locale that should be used for this request as
    `babel.Locale` object.  This returns `None` if used outside of
    a request.
    """
    ctx = _get_current_context()
    if ctx is None:
        return None
    locale = getattr(ctx, 'babel_locale', None)
    if locale is None:
        babel = current_app.extensions['babel']
        if babel.locale_selector_func is None:
            locale = babel.default_locale
        else:
            rv = babel.locale_selector_func()
            if rv is None:
                locale = babel.default_locale
            else:
                locale = Locale.parse(rv)
        ctx.babel_locale = locale
    return locale


def get_timezone():
    """Returns the timezone that should be used for this request as
    `pytz.timezone` object.  This returns `None` if used outside of
    a request.
    """
    ctx = _get_current_context()
    tzinfo = getattr(ctx, 'babel_tzinfo', None)
    if tzinfo is None:
        babel = current_app.extensions['babel']
        if babel.timezone_selector_func is None:
            tzinfo = babel.default_timezone
        else:
            rv = babel.timezone_selector_func()
            if rv is None:
                tzinfo = babel.default_timezone
            else:
                if isinstance(rv, string_types):
                    tzinfo = timezone(rv)
                else:
                    tzinfo = rv
        ctx.babel_tzinfo = tzinfo
    return tzinfo


def refresh():
    """Refreshes the cached timezones and locale information.  This can
    be used to switch a translation between a request and if you want
    the changes to take place immediately, not just with the next request::

        user.timezone = request.form['timezone']
        user.locale = request.form['locale']
        refresh()
        flash(gettext('Language was changed'))

    Without that refresh, the :func:`~flask.flash` function would probably
    return English text and a now German page.
    """
    ctx = _get_current_context()
    for key in 'babel_locale', 'babel_tzinfo', 'babel_translations':
        if hasattr(ctx, key):
            delattr(ctx, key)


@contextmanager
def force_locale(locale):
    """Temporarily overrides the currently selected locale.

    Sometimes it is useful to switch the current locale to different one, do
    some tasks and then revert back to the original one. For example, if the
    user uses German on the web site, but you want to send them an email in
    English, you can use this function as a context manager::

        with force_locale('en_US'):
            send_email(gettext('Hello!'), ...)

    :param locale: The locale to temporary switch to (ex: 'en_US').
    """
    ctx = _get_current_context()
    if ctx is None:
        yield
        return

    babel = current_app.extensions['babel']

    orig_locale_selector_func = babel.locale_selector_func
    orig_attrs = {}
    for key in ('babel_translations', 'babel_locale'):
        orig_attrs[key] = getattr(ctx, key, None)

    try:
        babel.locale_selector_func = lambda: locale
        for key in orig_attrs:
            setattr(ctx, key, None)
        yield
    finally:
        babel.locale_selector_func = orig_locale_selector_func
        for key, value in orig_attrs.items():
            setattr(ctx, key, value)


def _get_format(key, format):
    """A small helper for the datetime formatting functions.  Looks up
    format defaults for different kinds.
    """
    babel = current_app.extensions['babel']
    if format is None:
        format = babel.date_formats[key]
    if format in ('short', 'medium', 'full', 'long'):
        rv = babel.date_formats['%s.%s' % (key, format)]
        if rv is not None:
            format = rv
    return format


def to_user_timezone(datetime):
    """Convert a datetime object to the user's timezone.  This automatically
    happens on all date formatting unless rebasing is disabled.  If you need
    to convert a :class:`datetime.datetime` object at any time to the user's
    timezone (as returned by :func:`get_timezone` this function can be used).
    """
    if datetime.tzinfo is None:
        datetime = datetime.replace(tzinfo=UTC)
    tzinfo = get_timezone()
    return tzinfo.normalize(datetime.astimezone(tzinfo))


def to_utc(datetime):
    """Convert a datetime object to UTC and drop tzinfo.  This is the
    opposite operation to :func:`to_user_timezone`.
    """
    if datetime.tzinfo is None:
        datetime = get_timezone().localize(datetime)
    return datetime.astimezone(UTC).replace(tzinfo=None)


def format_datetime(datetime=None, format=None, rebase=True):
    """Return a date formatted according to the given pattern.  If no
    :class:`~datetime.datetime` object is passed, the current time is
    assumed.  By default rebasing happens which causes the object to
    be converted to the users's timezone (as returned by
    :func:`to_user_timezone`).  This function formats both date and
    time.

    The format parameter can either be ``'short'``, ``'medium'``,
    ``'long'`` or ``'full'`` (in which cause the language's default for
    that setting is used, or the default from the :attr:`Babel.date_formats`
    mapping is used) or a format string as documented by Babel.

    This function is also available in the template context as filter
    named `datetimeformat`.
    """
    format = _get_format('datetime', format)
    return _date_format(dates.format_datetime, datetime, format, rebase)


def format_date(date=None, format=None, rebase=True):
    """Return a date formatted according to the given pattern.  If no
    :class:`~datetime.datetime` or :class:`~datetime.date` object is passed,
    the current time is assumed.  By default rebasing happens which causes
    the object to be converted to the users's timezone (as returned by
    :func:`to_user_timezone`).  This function only formats the date part
    of a :class:`~datetime.datetime` object.

    The format parameter can either be ``'short'``, ``'medium'``,
    ``'long'`` or ``'full'`` (in which cause the language's default for
    that setting is used, or the default from the :attr:`Babel.date_formats`
    mapping is used) or a format string as documented by Babel.

    This function is also available in the template context as filter
    named `dateformat`.
    """
    if rebase and isinstance(date, datetime):
        date = to_user_timezone(date)
    format = _get_format('date', format)
    return _date_format(dates.format_date, date, format, rebase)


def format_time(time=None, format=None, rebase=True):
    """Return a time formatted according to the given pattern.  If no
    :class:`~datetime.datetime` object is passed, the current time is
    assumed.  By default rebasing happens which causes the object to
    be converted to the users's timezone (as returned by
    :func:`to_user_timezone`).  This function formats both date and
    time.

    The format parameter can either be ``'short'``, ``'medium'``,
    ``'long'`` or ``'full'`` (in which cause the language's default for
    that setting is used, or the default from the :attr:`Babel.date_formats`
    mapping is used) or a format string as documented by Babel.

    This function is also available in the template context as filter
    named `timeformat`.
    """
    format = _get_format('time', format)
    return _date_format(dates.format_time, time, format, rebase)


def format_timedelta(datetime_or_timedelta, granularity='second',
                     add_direction=False, threshold=0.85):
    """Format the elapsed time from the given date to now or the given
    timedelta.

    This function is also available in the template context as filter
    named `timedeltaformat`.
    """
    if isinstance(datetime_or_timedelta, datetime):
        datetime_or_timedelta = datetime.utcnow() - datetime_or_timedelta
    return dates.format_timedelta(
        datetime_or_timedelta,
        granularity,
        threshold=threshold,
        add_direction=add_direction,
        locale=get_locale()
    )


def _date_format(formatter, obj, format, rebase, **extra):
    """Internal helper that formats the date."""
    locale = get_locale()
    extra = {}
    if formatter is not dates.format_date and rebase:
        extra['tzinfo'] = get_timezone()
    return formatter(obj, format, locale=locale, **extra)


def format_number(number):
    """Return the given number formatted for the locale in request

    :param number: the number to format
    :return: the formatted number
    :rtype: unicode
    """
    locale = get_locale()
    return numbers.format_number(number, locale=locale)


def format_decimal(number, format=None):
    """Return the given decimal number formatted for the locale in request

    :param number: the number to format
    :param format: the format to use
    :return: the formatted number
    :rtype: unicode
    """
    locale = get_locale()
    return numbers.format_decimal(number, format=format, locale=locale)


def format_currency(number, currency, format=None, currency_digits=True,
                    format_type='standard'):
    """Return the given number formatted for the locale in request

    :param number: the number to format
    :param currency: the currency code
    :param format: the format to use
    :param currency_digits: use the currency’s number of decimal digits
                            [default: True]
    :param format_type: the currency format type to use
                        [default: standard]
    :return: the formatted number
    :rtype: unicode
    """
    locale = get_locale()
    return numbers.format_currency(
        number,
        currency,
        format=format,
        locale=locale,
        currency_digits=currency_digits,
        format_type=format_type
    )


def format_percent(number, format=None):
    """Return formatted percent value for the locale in request

    :param number: the number to format
    :param format: the format to use
    :return: the formatted percent number
    :rtype: unicode
    """
    locale = get_locale()
    return numbers.format_percent(number, format=format, locale=locale)


def format_scientific(number, format=None):
    """Return value formatted in scientific notation for the locale in request

    :param number: the number to format
    :param format: the format to use
    :return: the formatted percent number
    :rtype: unicode
    """
    locale = get_locale()
    return numbers.format_scientific(number, format=format, locale=locale)


def gettext(string, **variables):
    """Translates a string with the current locale and passes in the
    given keyword arguments as mapping to a string formatting string.

    ::

        gettext(u'Hello World!')
        gettext(u'Hello %(name)s!', name='World')
    """
    t = get_translations()
    if t is None:
        return string if not variables else string % variables
    s = t.ugettext(string)
    return s if not variables else s % variables
_ = gettext


def ngettext(singular, plural, num, **variables):
    """Translates a string with the current locale and passes in the
    given keyword arguments as mapping to a string formatting string.
    The `num` parameter is used to dispatch between singular and various
    plural forms of the message.  It is available in the format string
    as ``%(num)d`` or ``%(num)s``.  The source language should be
    English or a similar language which only has one plural form.

    ::

        ngettext(u'%(num)d Apple', u'%(num)d Apples', num=len(apples))
    """
    variables.setdefault('num', num)
    t = get_translations()
    if t is None:
        s = singular if num == 1 else plural
        return s if not variables else s % variables

    s = t.ungettext(singular, plural, num)
    return s if not variables else s % variables


def pgettext(context, string, **variables):
    """Like :func:`gettext` but with a context.

    .. versionadded:: 0.7
    """
    t = get_translations()
    if t is None:
        return string if not variables else string % variables
    s = t.upgettext(context, string)
    return s if not variables else s % variables


def npgettext(context, singular, plural, num, **variables):
    """Like :func:`ngettext` but with a context.

    .. versionadded:: 0.7
    """
    variables.setdefault('num', num)
    t = get_translations()
    if t is None:
        s = singular if num == 1 else plural
        return s if not variables else s % variables
    s = t.unpgettext(context, singular, plural, num)
    return s if not variables else s % variables


def lazy_gettext(string, **variables):
    """Like :func:`gettext` but the string returned is lazy which means
    it will be translated when it is used as an actual string.

    Example::

        hello = lazy_gettext(u'Hello World')

        @app.route('/')
        def index():
            return unicode(hello)
    """
    return LazyString(gettext, string, **variables)


def lazy_pgettext(context, string, **variables):
    """Like :func:`pgettext` but the string returned is lazy which means
    it will be translated when it is used as an actual string.

    .. versionadded:: 0.7
    """
    return LazyString(pgettext, context, string, **variables)


def _get_current_context():
    if has_request_context():
        return request

    if current_app:
        return current_app<|MERGE_RESOLUTION|>--- conflicted
+++ resolved
@@ -222,16 +222,11 @@
 
         babel = current_app.extensions['babel']
         for dirname in babel.translation_directories:
-<<<<<<< HEAD
-            translations.merge(
-                support.Translations.load(
+            catalog = support.Translations.load(
                     dirname,
                     [get_locale()],
                     babel.domain
                 )
-            )
-=======
-            catalog = support.Translations.load(dirname, [get_locale()])
             translations.merge(catalog)
             # FIXME: Workaround for merge() being really, really stupid. It
             # does not copy _info, plural(), or any other instance variables
@@ -239,7 +234,6 @@
             # `support.Translations.merge` entirely.
             if hasattr(catalog, 'plural'):
                 translations.plural = catalog.plural
->>>>>>> 726af401
 
         ctx.babel_translations = translations
 
